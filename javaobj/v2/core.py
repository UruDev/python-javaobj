--- conflicted
+++ resolved
@@ -280,11 +280,7 @@
         return None
 
     def _read_content(self, type_code, block_data, class_desc=None):
-<<<<<<< HEAD
-        # type: (int, bool) -> ParsedJavaContent
-=======
         # type: (int, bool, Optional[JavaClassDesc]) -> ParsedJavaContent
->>>>>>> 776e8946
         """
         Parses the next content
         """
@@ -298,18 +294,12 @@
             # Look for a handler for that type code
             handler = self.__type_code_handlers[type_code]
         except KeyError:
-<<<<<<< HEAD
-            '''Looking for an external reader'''
-            if class_desc and class_desc.data_type == ClassDataType.WRCLASS:
-                return self._custom_readObject(class_desc.name)
-=======
             # Look for an external reader
             if class_desc and class_desc.data_type == ClassDataType.WRCLASS:
                 # Return its result immediately
                 return self._custom_readObject(class_desc.name)
 
             # No valid custom reader: abandon
->>>>>>> 776e8946
             raise ValueError("Unknown type code: 0x{0:x}".format(type_code))
         else:
             try:
@@ -361,11 +351,7 @@
         return self._do_classdesc(type_code)
 
     def _do_classdesc(self, type_code):
-<<<<<<< HEAD
-        # type: (int, bool) -> JavaClassDesc
-=======
         # type: (int) -> JavaClassDesc
->>>>>>> 776e8946
         """
         Parses a class description
         """
@@ -376,11 +362,6 @@
             handle = self._new_handle()
             desc_flags = self.__reader.read_byte()
             nb_fields = self.__reader.read_short()
-<<<<<<< HEAD
-            
-=======
-
->>>>>>> 776e8946
             if nb_fields < 0:
                 raise ValueError("Invalid field count: {0}".format(nb_fields))
 
@@ -399,15 +380,9 @@
                         "Invalid field type char: 0x{0:x}".format(field_type)
                     )
 
-<<<<<<< HEAD
-                fields.append(JavaField(
-                    FieldType(field_type), field_name, class_name
-                ))
-=======
                 fields.append(
                     JavaField(FieldType(field_type), field_name, class_name)
                 )
->>>>>>> 776e8946
 
             # Setup the class description bean
             class_desc = JavaClassDesc(ClassDescType.NORMALCLASS)
@@ -451,20 +426,6 @@
         
         raise ValueError("Expected a valid class description starter")
 
-<<<<<<< HEAD
-
-    def _custom_readObject(self, class_name):
-        self.__fd.seek(-1, os.SEEK_CUR)
-        for transformer in self.__transformers:
-            class_data = transformer.load_custom_writeObject(self, self.__reader, class_name)
-            if class_data:
-                return class_data
-        raise ValueError("Custom readObject can not be processed")
-        
-        
-    def _read_class_annotations(self, class_desc=None):
-        # type: () -> List[ParsedJavaContent]
-=======
     def _custom_readObject(self, class_name):
         # type: (str) -> ParsedJavaContent
         """
@@ -486,7 +447,6 @@
 
     def _read_class_annotations(self, class_desc=None):
         # type: (Optional[JavaClassDesc]) -> List[ParsedJavaContent]
->>>>>>> 776e8946
         """
         Reads the annotations associated to a class
         """
@@ -502,11 +462,6 @@
                 continue
             java_object = self._read_content(type_code, True, class_desc)
 
-<<<<<<< HEAD
-=======
-            java_object = self._read_content(type_code, True, class_desc)
-
->>>>>>> 776e8946
             if java_object is not None and java_object.is_exception:
                 # Found an exception: raise it
                 raise ExceptionRead(java_object)
@@ -556,10 +511,6 @@
         return instance
 
     def _is_default_supported(self, class_name):
-<<<<<<< HEAD
-        default_transf = [x for x in self.__transformers if isinstance(x, DefaultObjectTransformer)]
-        return len(default_transf) and class_name in default_transf[0]._type_mapper
-=======
         # type: (str) -> bool
         """
         Checks if this class is supported by the default object transformer
@@ -573,7 +524,6 @@
             bool(default_transf)
             and class_name in default_transf[0]._type_mapper
         )
->>>>>>> 776e8946
 
     def _read_class_data(self, instance):
         # type: (JavaInstance) -> None
@@ -590,13 +540,6 @@
         for cd in classes:
             values = {}  # type: Dict[JavaField, Any]
             cd.validate()
-<<<<<<< HEAD
-            if cd.data_type == ClassDataType.NOWRCLASS or cd.data_type == ClassDataType.WRCLASS:
-                read_custom_data = cd.data_type == ClassDataType.WRCLASS and cd.is_super_class and not self._is_default_supported(cd.name) 
-                if read_custom_data or cd.data_type == ClassDataType.WRCLASS and instance.is_external_instance:
-                    annotations[cd] = self._read_class_annotations(cd)
-                else: 
-=======
             if (
                 cd.data_type == ClassDataType.NOWRCLASS
                 or cd.data_type == ClassDataType.WRCLASS
@@ -606,6 +549,7 @@
                     and cd.is_super_class
                     and not self._is_default_supported(cd.name)
                 )
+                
                 if (
                     read_custom_data
                     or cd.data_type == ClassDataType.WRCLASS
@@ -613,7 +557,6 @@
                 ):
                     annotations[cd] = self._read_class_annotations(cd)
                 else:
->>>>>>> 776e8946
                     for field in cd.fields:
                         values[field] = self._read_field_value(field.type)
                     all_data[cd] = values
@@ -665,13 +608,9 @@
                 if sub_type_code == TerminalCode.TC_REFERENCE:
                     return self._do_classdesc(sub_type_code)
                 elif sub_type_code != TerminalCode.TC_ARRAY:
-<<<<<<< HEAD
-                    raise ValueError("Array type listed, but type code != TC_ARRAY")
-=======
                     raise ValueError(
                         "Array type listed, but type code != TC_ARRAY"
                     )
->>>>>>> 776e8946
 
             content = self._read_content(sub_type_code, False)
             if content is not None and content.is_exception:
